--- conflicted
+++ resolved
@@ -290,11 +290,8 @@
             except IndexError:
                 continue
 
-<<<<<<< HEAD
-=======
         print(distances_by_center)
 
->>>>>>> 95adb8e8
         with db.begin() as conn:
             for n, d in distances_by_center.items():
                 try:
